--- conflicted
+++ resolved
@@ -1,8 +1,4 @@
 from math import e
-<<<<<<< HEAD
-
-=======
->>>>>>> e00294ef
 import torch
 from torch import nn
 
@@ -58,21 +54,6 @@
         return self.forward(images, targets)
 
     def train(self, mode: bool = True):
-<<<<<<< HEAD
-        try:
-            super().train(mode)
-        except TypeError:
-            super().train()
-
-        set_module_training_mode(self.backbone, mode)
-        if getattr(self, "neck", None):
-            set_module_training_mode(self.neck, mode)
-        if getattr(self, "rpn", None):
-            set_module_training_mode(self.rpn, mode)
-        if getattr(self, "bbox_head", None):
-            set_module_training_mode(self.bbox_head, mode)
-
-=======
         super(RCNN, self).train(mode)
         self.backbone.train(mode)
         if self.neck:
@@ -81,5 +62,4 @@
             self.rpn.train(mode)
         if self.bbox_head:
             self.bbox_head.train(mode)
->>>>>>> e00294ef
         return self