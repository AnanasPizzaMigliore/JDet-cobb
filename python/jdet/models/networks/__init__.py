from .rcnn import RCNN
from .retinanet import RetinaNet
from .rotated_retinanet import RotatedRetinaNet
from .s2anet import S2ANet
from .gliding_vertex import GlidingVertex
from .oriented_rcnn import OrientedRCNN
from .single_stage import SingleStageDetector
from .faster_rcnn_obb import FasterRCNNOBB
from .roi_transformer import RoITransformer
from .fcos import FCOS
from .yolo import *
<<<<<<< HEAD
from .h2rbox import H2RBox
from .kd_one_stage import KnowledgeDistillationSingleStageDetector
=======
from .redet import ReDet
>>>>>>> 93a4dd89
__all__ = []<|MERGE_RESOLUTION|>--- conflicted
+++ resolved
@@ -9,10 +9,7 @@
 from .roi_transformer import RoITransformer
 from .fcos import FCOS
 from .yolo import *
-<<<<<<< HEAD
 from .h2rbox import H2RBox
 from .kd_one_stage import KnowledgeDistillationSingleStageDetector
-=======
 from .redet import ReDet
->>>>>>> 93a4dd89
 __all__ = []