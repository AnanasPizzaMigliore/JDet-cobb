--- conflicted
+++ resolved
@@ -43,18 +43,13 @@
         save_file = build_file(self.work_dir,prefix="config.yaml")
         save_cfg(save_file)
 
-<<<<<<< HEAD
-        self.iter = 1
-        self.epoch = 1
-        self.start_time = time.time()
-=======
         self.iter = 0
         self.epoch = 0
+
         if self.max_epoch:
             self.total_iter = self.max_epoch * len(self.train_dataset)
         else:
             self.total_iter = self.max_iter
->>>>>>> d9a93a1b
 
         if (cfg.pretrained_weights):
             self.model.load(cfg.pretrained_weights)
@@ -64,9 +59,9 @@
     @property
     def finish(self):
         if self.max_epoch:
-            return self.epoch>self.max_epoch
-        else:
-            return self.iter>self.max_iter
+            return self.epoch>=self.max_epoch
+        else:
+            return self.iter>=self.max_iter
     
     def run(self):
         self.logger.print_log("Start running")
@@ -76,6 +71,8 @@
                 # TODO: need remove this
                 self.model.eval()
                 self.val()
+            if check_interval(self.epoch,self.checkpoint_interval):
+                self.save()
         self.test()
 
     def train(self):
@@ -85,14 +82,11 @@
         # self.model.load_state_dict(torch.load("/home/lxl/workspace/s2anet/init_weight.pth"))
         # TODO : remove thiss
         self.model.backbone.train()
-<<<<<<< HEAD
         # from jittor_utils import auto_diff
         # hook = auto_diff.Hook("s2anet",rtol=1e-4, atol=1e-4)
         # hook.hook_module(self.model)
 
-=======
         start_time = time.time()
->>>>>>> d9a93a1b
         for batch_idx,(images,targets) in enumerate(self.train_dataset):
             losses = self.model(images,targets)
             # tmp_loss = losses["loss_odm_cls"]
@@ -116,16 +110,10 @@
             batch_size = len(targets)*jt.mpi.world_size()
 
             if check_interval(self.iter,self.log_interval):
-<<<<<<< HEAD
-                ptime = time.time()-self.start_time
+                ptime = time.time()-start_time
                 fps = batch_size*self.iter/ptime
-                eta_time = (len(self.train_dataset)*self.max_epoch-self.iter)*ptime/self.iter
+                eta_time = (total_iter-self.iter)*ptime/self.iter
                 eta_str = str(datetime.timedelta(seconds=int(eta_time)))
-=======
-                fps = (self.log_interval * batch_size)/(time.time()-start_time)
-                start_time = time.time()
-                remain = (self.total_iter-self.iter) * batch_size / fps
->>>>>>> d9a93a1b
                 data = dict(
                     lr = self.optimizer.cur_lr(),
                     iter = self.iter,
@@ -134,11 +122,7 @@
                     batch_size = batch_size,
                     total_loss = all_loss,
                     fps=fps,
-<<<<<<< HEAD
                     eta=eta_str
-=======
-                    remain_time=remain
->>>>>>> d9a93a1b
                 )
                 data.update(losses)
                 data = sync(data)
@@ -149,9 +133,6 @@
             self.iter+=1
             if self.finish:
                 break
-
-        if check_interval(self.epoch,self.checkpoint_interval):
-            self.save()
         self.epoch +=1
 
 
