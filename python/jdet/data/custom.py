--- conflicted
+++ resolved
@@ -55,17 +55,12 @@
         return [img_info for img_info in self.img_infos if len(img_info["ann"]["bboxes"])>0 ]
 
     def _read_ann_info(self,idx):
-<<<<<<< HEAD
-        img_info = self.img_infos[idx]
-        anno = copy.deepcopy(img_info["ann"])
-=======
         while True:
             img_info = self.img_infos[idx]
             if len(img_info["ann"]["bboxes"])>0:
                 break
             idx = np.random.choice(np.arange(self.total_len))
         anno = img_info["ann"]
->>>>>>> ea38d19d
 
         img_path = os.path.join(self.images_dir, img_info["filename"])
         image = Image.open(img_path).convert("RGB")
