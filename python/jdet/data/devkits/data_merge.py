import shutil
import jittor as jt 
from jdet.config.constant import get_classes_by_name
from jdet.utils.general import check_dir
from jdet.models.boxes.box_ops import rotated_box_to_poly_single
from jdet.data.devkits.result_merge import mergebypoly, mergebyobb
import os
import shutil
from tqdm import tqdm
import numpy as np
from jdet.data.devkits.dota_to_fair import dota_to_fair
from jdet.utils.general import is_win

def flip_box(box, target):
    ans = [box[i] for i in range(8)]
    if not "flip_mode" in target:
        return ans
    mode = target["flip_mode"]
    w = target['ori_img_size'][0]
    h = target['ori_img_size'][1]
    if ('H' in mode):
        for i in [0,2,4,6]:
            ans[i] = w - ans[i]
    if ('V' in mode):
        for i in [1,3,5,7]:
            ans[i] = h - ans[i]
    return ans

def prepare_data(result_pkl,save_path, classes):
    check_dir(save_path)
    results = jt.load(result_pkl)
    data = {}
    for result,target in tqdm(results):
        img_name = os.path.splitext(os.path.split(target["img_file"])[-1])[0]
        for bbox,score,label in zip(*result):
            classname = classes[label]
            bbox_ = flip_box(bbox, target)
            temp_txt = '{} {:.4f} {:.4f} {:.4f} {:.4f} {:.4f} {:.4f} {:.4f} {:.4f} {:.4f}\n'.format(
                        img_name, score, 
                        bbox_[0], bbox_[1], bbox_[2], bbox_[3], 
                        bbox_[4], bbox_[5], bbox_[6], bbox_[7])
            if classname not in data:
                data[classname] = []
            data[classname].append(temp_txt)
    for classname,lines in data.items():
        f_out = open(os.path.join(save_path, classname + '.txt'), 'w')
        f_out.writelines(lines)
        f_out.close()

<<<<<<< HEAD
def prepare_orcnn(result_pkl,save_path, classes):
    check_dir(save_path)
    results = jt.load(result_pkl)
    data = {}
    for result,target in tqdm(results):
        img_name = os.path.splitext(os.path.split(target["img_file"])[-1])[0]
        for bbox,score,label in zip(*result):
            classname = classes[label-1]
            bbox_ = flip_box(bbox, target)
            temp_txt = '{} {:.4f} {:.4f} {:.4f} {:.4f} {:.4f} {:.4f} {:.4f} {:.4f} {:.4f}\n'.format(
                        img_name, score, 
                        bbox_[0], bbox_[1], bbox_[2], bbox_[3], 
                        bbox_[4], bbox_[5], bbox_[6], bbox_[7])
            if classname not in data:
                data[classname] = []
            data[classname].append(temp_txt)
    for classname,lines in data.items():
        f_out = open(os.path.join(save_path, classname + '.txt'), 'w')
        f_out.writelines(lines)
        f_out.close()

def prepare_fasterrcnn(result_pkl,save_path, classes):
    check_dir(save_path)
    results = jt.load(result_pkl)
    data = {}
    for result,target in tqdm(results):
        img_name = os.path.splitext(os.path.split(target['img_meta'][0]["img_file"])[-1])[0]
        for idx, res in enumerate(result):
            for i in range(res.shape[0]):
                bbox = res[i]
                classname = classes[idx]
                score = bbox[-1]
                bbox_ = [bbox[0], bbox[1], bbox[2], bbox[3], bbox[4], bbox[5], bbox[6], bbox[7]]
                bbox_ = flip_box(bbox_, target)
                temp_txt = '{} {:.4f} {:.4f} {:.4f} {:.4f} {:.4f} {:.4f} {:.4f} {:.4f} {:.4f}\n'.format(
                            img_name, score, 
                            bbox_[0], bbox_[1], bbox_[2], bbox_[3], 
                            bbox_[4], bbox_[5], bbox_[6], bbox_[7])
                if classname not in data:
                    data[classname] = []
                data[classname].append(temp_txt)
    for classname,lines in data.items():
        f_out = open(os.path.join(save_path, classname + '.txt'), 'w')
        f_out.writelines(lines)
        f_out.close()

def data_merge(result_pkl, save_path, final_path,dataset_type):
    if (dataset_type == 'DOTA'):
        classes = DOTA1_CLASSES
    elif (dataset_type == 'DOTA1_5'):
        classes = DOTA1_5_CLASSES
    elif (dataset_type == 'FAIR'):
        classes = FAIR_CLASSES_
    else:
        assert(False)

    if "gliding" in result_pkl:
        prepare_gliding(result_pkl, save_path, classes)
    elif "faster_rcnn" in result_pkl:
        prepare_fasterrcnn(result_pkl, save_path, classes)
    elif "oriented_rcnn" in result_pkl:
        prepare_orcnn(result_pkl, save_path, classes)
    else:
        prepare(result_pkl, save_path, classes)

=======
def data_merge(result_pkl, save_path, final_path,dataset_type):
    classes = get_classes_by_name(dataset_type)
    prepare_data(result_pkl,save_path, classes)
>>>>>>> ce15d119
    check_dir(final_path)
    mergebypoly(save_path,final_path)

def data_merge_result(result_pkl,work_dir,epoch,name,dataset_type,images_dir=""):
    assert dataset_type in ["FAIR", "DOTA", "DOTA1_5", "DOTA2"], "need to set dataset.test.dataset_type in the config file. FAIR, DOTA, DOTA1_5 and DOTA2 are supported"
    print("Merge results...")
    save_path = os.path.join(work_dir, f"test/submit_{epoch}/before_nms")
    final_path = os.path.join(work_dir, f"test/submit_{epoch}/after_nms")
    if (os.path.exists(save_path)):
        shutil.rmtree(save_path)
    if (os.path.exists(final_path)):
        shutil.rmtree(final_path)
    if not os.path.exists("submit_zips"):
        os.makedirs("submit_zips")
    data_merge(result_pkl, save_path, final_path,dataset_type)
    if (dataset_type == 'FAIR'):
        print("converting to fair...")
        final_fair_path = os.path.join(work_dir, f"test/submit_{epoch}/final_fair/test")
        dota_to_fair(final_path, final_fair_path, images_dir)
        final_path = final_fair_path
    print("zip..")
    zip_path = os.path.join("submit_zips", name + ".zip")
    if (os.path.exists(zip_path)):
        os.remove(zip_path)
    if (dataset_type == 'FAIR'):
        if is_win():
            files = glob.glob(os.path.join(final_path,"*"))
            with zipfile.ZipFile(zip_path, 'w',zipfile.ZIP_DEFLATED) as t:
                for f in files:
                    t.write(f, os.path.join("test",os.path.split(f)[-1]))# TODO
        else:
            os.system(f"cd {os.path.join(final_path, '..')} && zip -r -q {name+'.zip'} 'test'")
            os.system(f"mv {os.path.join(final_path, '..', name+'.zip')} {zip_path}")
    else:
        if is_win():
            files = glob.glob(os.path.join(final_path,"*"))
            with zipfile.ZipFile(zip_path, 'w',zipfile.ZIP_DEFLATED) as t:
                for f in files:
                    t.write(f, os.path.split(f)[-1])
        else:
            os.system(f"zip -rj -q {zip_path} {os.path.join(final_path,'*')}")

if __name__ == "__main__":
    work_dir = "/mnt/disk/lxl/JDet/work_dirs/gliding_r101_fpn_1x_dota_bs2_tobgr_steplr_rotate_balance_ms"
    epoch = 12
    result_pkl = f"{work_dir}/test/test_{epoch}.pkl"
    save_path = f"{work_dir}/test/submit_{epoch}/before_nms"
    final_path = f"{work_dir}/test/submit_{epoch}/after_nms"
    data_merge(result_pkl, save_path, final_path, 'DOTADataset')<|MERGE_RESOLUTION|>--- conflicted
+++ resolved
@@ -47,77 +47,9 @@
         f_out.writelines(lines)
         f_out.close()
 
-<<<<<<< HEAD
-def prepare_orcnn(result_pkl,save_path, classes):
-    check_dir(save_path)
-    results = jt.load(result_pkl)
-    data = {}
-    for result,target in tqdm(results):
-        img_name = os.path.splitext(os.path.split(target["img_file"])[-1])[0]
-        for bbox,score,label in zip(*result):
-            classname = classes[label-1]
-            bbox_ = flip_box(bbox, target)
-            temp_txt = '{} {:.4f} {:.4f} {:.4f} {:.4f} {:.4f} {:.4f} {:.4f} {:.4f} {:.4f}\n'.format(
-                        img_name, score, 
-                        bbox_[0], bbox_[1], bbox_[2], bbox_[3], 
-                        bbox_[4], bbox_[5], bbox_[6], bbox_[7])
-            if classname not in data:
-                data[classname] = []
-            data[classname].append(temp_txt)
-    for classname,lines in data.items():
-        f_out = open(os.path.join(save_path, classname + '.txt'), 'w')
-        f_out.writelines(lines)
-        f_out.close()
-
-def prepare_fasterrcnn(result_pkl,save_path, classes):
-    check_dir(save_path)
-    results = jt.load(result_pkl)
-    data = {}
-    for result,target in tqdm(results):
-        img_name = os.path.splitext(os.path.split(target['img_meta'][0]["img_file"])[-1])[0]
-        for idx, res in enumerate(result):
-            for i in range(res.shape[0]):
-                bbox = res[i]
-                classname = classes[idx]
-                score = bbox[-1]
-                bbox_ = [bbox[0], bbox[1], bbox[2], bbox[3], bbox[4], bbox[5], bbox[6], bbox[7]]
-                bbox_ = flip_box(bbox_, target)
-                temp_txt = '{} {:.4f} {:.4f} {:.4f} {:.4f} {:.4f} {:.4f} {:.4f} {:.4f} {:.4f}\n'.format(
-                            img_name, score, 
-                            bbox_[0], bbox_[1], bbox_[2], bbox_[3], 
-                            bbox_[4], bbox_[5], bbox_[6], bbox_[7])
-                if classname not in data:
-                    data[classname] = []
-                data[classname].append(temp_txt)
-    for classname,lines in data.items():
-        f_out = open(os.path.join(save_path, classname + '.txt'), 'w')
-        f_out.writelines(lines)
-        f_out.close()
-
-def data_merge(result_pkl, save_path, final_path,dataset_type):
-    if (dataset_type == 'DOTA'):
-        classes = DOTA1_CLASSES
-    elif (dataset_type == 'DOTA1_5'):
-        classes = DOTA1_5_CLASSES
-    elif (dataset_type == 'FAIR'):
-        classes = FAIR_CLASSES_
-    else:
-        assert(False)
-
-    if "gliding" in result_pkl:
-        prepare_gliding(result_pkl, save_path, classes)
-    elif "faster_rcnn" in result_pkl:
-        prepare_fasterrcnn(result_pkl, save_path, classes)
-    elif "oriented_rcnn" in result_pkl:
-        prepare_orcnn(result_pkl, save_path, classes)
-    else:
-        prepare(result_pkl, save_path, classes)
-
-=======
 def data_merge(result_pkl, save_path, final_path,dataset_type):
     classes = get_classes_by_name(dataset_type)
     prepare_data(result_pkl,save_path, classes)
->>>>>>> ce15d119
     check_dir(final_path)
     mergebypoly(save_path,final_path)
 
